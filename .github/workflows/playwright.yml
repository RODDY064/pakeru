name: Playwright + Vercel Gated Deploy

on:
  push:
    branches: ['**']
  pull_request:
    branches: [main, master]

jobs:
  deploy_preview:
    name: Deploy Preview to Vercel
    runs-on: ubuntu-latest
    outputs:
      preview_url: ${{ steps.vercel.outputs.preview-url }}
    steps:
      - uses: actions/checkout@v4
      
      # Install pnpm
      - name: Install pnpm
        uses: pnpm/action-setup@v4
        with:
          version: 9
          run_install: false
      
      # Install Node & enable pnpm caching
      - name: Setup Node
        uses: actions/setup-node@v4
        with:
          node-version: lts/*
          cache: pnpm
          cache-dependency-path: pnpm-lock.yaml
      
      - name: Install dependencies
        run: pnpm install --frozen-lockfile
      
      # Build the project
      - name: Build Project
        run: pnpm build
      
      # Deploy to Vercel (Preview) using CLI directly
      - name: Vercel Preview Deploy
        id: vercel
        run: |
          # Install Vercel CLI
          npm i -g vercel@latest
          
          # Set up Vercel project configuration
          mkdir -p .vercel
          echo "{\"orgId\":\"${{ secrets.VERCEL_ORG_ID }}\",\"projectId\":\"${{ secrets.VERCEL_PROJECT_ID }}\"}" > .vercel/project.json
          
          # Deploy and capture URL
          echo "Starting deployment..."
          DEPLOYMENT_URL=$(vercel deploy --token=${{ secrets.VERCEL_TOKEN }} --yes)
          echo "preview-url=$DEPLOYMENT_URL" >> $GITHUB_OUTPUT
          echo "Deployment initiated: $DEPLOYMENT_URL"
          
          # Wait for deployment to be ready at Vercel level
          echo "Waiting for Vercel deployment to complete..."
          vercel inspect $DEPLOYMENT_URL --token=${{ secrets.VERCEL_TOKEN }} --wait

  playwright_test:
    name: Run Playwright Tests (Preview)
    needs: deploy_preview
    runs-on: ubuntu-latest
    timeout-minutes: 60
    env:
      PLAYWRIGHT_BASE_URL: ${{ needs.deploy_preview.outputs.preview_url }}
    steps:
      - uses: actions/checkout@v4
      
      - name: Install pnpm
        uses: pnpm/action-setup@v4
        with:
          version: 9
          run_install: false
      
      - name: Setup Node
        uses: actions/setup-node@v4
        with:
          node-version: lts/*
          cache: pnpm
          cache-dependency-path: pnpm-lock.yaml
      
      - name: Install dependencies
        run: pnpm install --frozen-lockfile
      
      # Cache Playwright browsers
      - name: Cache Playwright Browsers
        uses: actions/cache@v4  # Updated to v4
        with:
          path: ~/.cache/ms-playwright
          key: ${{ runner.os }}-playwright-${{ hashFiles('**/pnpm-lock.yaml') }}
          restore-keys: |
            ${{ runner.os }}-playwright-
      
      - name: Install Playwright Browsers
        run: pnpm exec playwright install --with-deps
      
      # Wait for Vercel Preview to be ready
      - name: Wait for Preview to be Ready
        run: |
          echo "Waiting for $PLAYWRIGHT_BASE_URL to respond..."
          
          # First, wait a bit for Vercel to start the deployment
          echo "Initial wait for deployment to start..."
          sleep 30
          
          # Then check with exponential backoff
          for i in {1..40}; do
            echo "Checking deployment status... ($i/40)"
            
            # Check if the URL responds with any HTTP status (even errors mean it's live)
            if curl -fsS --connect-timeout 15 --max-time 45 "$PLAYWRIGHT_BASE_URL" >/dev/null 2>&1; then
              echo "✅ Preview is live and responding!"
              exit 0
            fi
            
            # Check if it's just returning an error but is actually accessible
            HTTP_CODE=$(curl -o /dev/null -s -w "%{http_code}" --connect-timeout 15 --max-time 45 "$PLAYWRIGHT_BASE_URL" || echo "000")
            if [ "$HTTP_CODE" != "000" ] && [ "$HTTP_CODE" != "" ]; then
              echo "✅ Preview is live! (HTTP $HTTP_CODE)"
              exit 0
            fi
            
            echo "Not ready yet... (HTTP: $HTTP_CODE)"
            
            # Progressive backoff: start with 15s, increase to 30s after attempt 10
            if [ $i -lt 10 ]; then
              sleep 15
            else
              sleep 30
            fi
          done
          
          echo "❌ Preview never became ready after 20+ minutes."
          echo "URL: $PLAYWRIGHT_BASE_URL"
          echo "This might be a Vercel deployment issue. Check the Vercel dashboard."
          exit 1
      
      - name: Run Playwright tests
        run: pnpm exec playwright test
      
      - name: Upload Playwright Report
        uses: actions/upload-artifact@v4
        if: ${{ !cancelled() }}
        with:
          name: playwright-report
          path: playwright-report/
          retention-days: 30

  deploy_prod:
    name: Deploy to Production (after passing tests)
    needs: [playwright_test]
    if: >
      (github.ref == 'refs/heads/main' || github.ref == 'refs/heads/master') &&
      needs.playwright_test.result == 'success'
    runs-on: ubuntu-latest
    steps:
      - uses: actions/checkout@v4
      
      - name: Install pnpm
        uses: pnpm/action-setup@v4
        with:
          version: 9
          run_install: false
      
      - name: Setup Node
        uses: actions/setup-node@v4
        with:
          node-version: lts/*
          cache: pnpm
          cache-dependency-path: pnpm-lock.yaml
      
      - name: Install dependencies
<<<<<<< HEAD
        run: pnpm install --no-frozen-lockfile

      # Force link Vercel project
      - name: Link Vercel Project
        run: npx vercel link --token=${{ secrets.VERCEL_TOKEN }} --project ${{ secrets.VERCEL_PROJECT_ID }} --yes


      # # Deploy to Vercel Production
      # - name: Vercel Production Deploy
      #   run: |
      #     # Install Vercel CLI
      #     npm i -g vercel@latest
          
      #     # Set up Vercel project configuration
      #     mkdir -p .vercel
      #     echo "{\"orgId\":\"${{ secrets.VERCEL_ORG_ID }}\",\"projectId\":\"${{ secrets.VERCEL_PROJECT_ID }}\"}" > .vercel/project.json
          
      #     # Deploy to production
      #     vercel deploy --prod --token=${{ secrets.VERCEL_TOKEN }} --yes
=======
        run: pnpm install --frozen-lockfile
      
      # Build the project
      - name: Build Project
        run: pnpm build
      
      # Deploy to Vercel Production using CLI directly
      - name: Vercel Production Deploy
        run: |
          # Install Vercel CLI
          npm i -g vercel@latest
          
          # Set up Vercel project configuration
          mkdir -p .vercel
          echo "{\"orgId\":\"${{ secrets.VERCEL_ORG_ID }}\",\"projectId\":\"${{ secrets.VERCEL_PROJECT_ID }}\"}" > .vercel/project.json
          
          # Deploy to production
          vercel deploy --prod --token=${{ secrets.VERCEL_TOKEN }} --yes
>>>>>>> 9df70047
<|MERGE_RESOLUTION|>--- conflicted
+++ resolved
@@ -15,6 +15,7 @@
     steps:
       - uses: actions/checkout@v4
       
+      
       # Install pnpm
       - name: Install pnpm
         uses: pnpm/action-setup@v4
@@ -22,6 +23,7 @@
           version: 9
           run_install: false
       
+      
       # Install Node & enable pnpm caching
       - name: Setup Node
         uses: actions/setup-node@v4
@@ -30,6 +32,7 @@
           cache: pnpm
           cache-dependency-path: pnpm-lock.yaml
       
+      
       - name: Install dependencies
         run: pnpm install --frozen-lockfile
       
@@ -38,8 +41,32 @@
         run: pnpm build
       
       # Deploy to Vercel (Preview) using CLI directly
+        run: pnpm install --frozen-lockfile
+      
+      # Build the project
+      - name: Build Project
+        run: pnpm build
+      
+      # Deploy to Vercel (Preview) using CLI directly
       - name: Vercel Preview Deploy
         id: vercel
+        run: |
+          # Install Vercel CLI
+          npm i -g vercel@latest
+          
+          # Set up Vercel project configuration
+          mkdir -p .vercel
+          echo "{\"orgId\":\"${{ secrets.VERCEL_ORG_ID }}\",\"projectId\":\"${{ secrets.VERCEL_PROJECT_ID }}\"}" > .vercel/project.json
+          
+          # Deploy and capture URL
+          echo "Starting deployment..."
+          DEPLOYMENT_URL=$(vercel deploy --token=${{ secrets.VERCEL_TOKEN }} --yes)
+          echo "preview-url=$DEPLOYMENT_URL" >> $GITHUB_OUTPUT
+          echo "Deployment initiated: $DEPLOYMENT_URL"
+          
+          # Wait for deployment to be ready at Vercel level
+          echo "Waiting for Vercel deployment to complete..."
+          vercel inspect $DEPLOYMENT_URL --token=${{ secrets.VERCEL_TOKEN }} --wait
         run: |
           # Install Vercel CLI
           npm i -g vercel@latest
@@ -68,11 +95,13 @@
     steps:
       - uses: actions/checkout@v4
       
+      
       - name: Install pnpm
         uses: pnpm/action-setup@v4
         with:
           version: 9
           run_install: false
+      
       
       - name: Setup Node
         uses: actions/setup-node@v4
@@ -81,11 +110,15 @@
           cache: pnpm
           cache-dependency-path: pnpm-lock.yaml
       
+      
       - name: Install dependencies
+        run: pnpm install --frozen-lockfile
+      
         run: pnpm install --frozen-lockfile
       
       # Cache Playwright browsers
       - name: Cache Playwright Browsers
+        uses: actions/cache@v4  # Updated to v4
         uses: actions/cache@v4  # Updated to v4
         with:
           path: ~/.cache/ms-playwright
@@ -93,13 +126,34 @@
           restore-keys: |
             ${{ runner.os }}-playwright-
       
+      
       - name: Install Playwright Browsers
         run: pnpm exec playwright install --with-deps
       
+      
       # Wait for Vercel Preview to be ready
       - name: Wait for Preview to be Ready
         run: |
           echo "Waiting for $PLAYWRIGHT_BASE_URL to respond..."
+          
+          # First, wait a bit for Vercel to start the deployment
+          echo "Initial wait for deployment to start..."
+          sleep 30
+          
+          # Then check with exponential backoff
+          for i in {1..40}; do
+            echo "Checking deployment status... ($i/40)"
+            
+            # Check if the URL responds with any HTTP status (even errors mean it's live)
+            if curl -fsS --connect-timeout 15 --max-time 45 "$PLAYWRIGHT_BASE_URL" >/dev/null 2>&1; then
+              echo "✅ Preview is live and responding!"
+              exit 0
+            fi
+            
+            # Check if it's just returning an error but is actually accessible
+            HTTP_CODE=$(curl -o /dev/null -s -w "%{http_code}" --connect-timeout 15 --max-time 45 "$PLAYWRIGHT_BASE_URL" || echo "000")
+            if [ "$HTTP_CODE" != "000" ] && [ "$HTTP_CODE" != "" ]; then
+              echo "✅ Preview is live! (HTTP $HTTP_CODE)"
           
           # First, wait a bit for Vercel to start the deployment
           echo "Initial wait for deployment to start..."
@@ -135,9 +189,28 @@
           echo "❌ Preview never became ready after 20+ minutes."
           echo "URL: $PLAYWRIGHT_BASE_URL"
           echo "This might be a Vercel deployment issue. Check the Vercel dashboard."
+            
+            echo "Not ready yet... (HTTP: $HTTP_CODE)"
+            
+            # Progressive backoff: start with 15s, increase to 30s after attempt 10
+            if [ $i -lt 10 ]; then
+              sleep 15
+            else
+              sleep 30
+            fi
+          done
+          
+          echo "❌ Preview never became ready after 20+ minutes."
+          echo "URL: $PLAYWRIGHT_BASE_URL"
+          echo "This might be a Vercel deployment issue. Check the Vercel dashboard."
           exit 1
       
+      
       - name: Run Playwright tests
+        run: pnpm exec playwright test
+      
+      - name: Upload Playwright Report
+        uses: actions/upload-artifact@v4
         run: pnpm exec playwright test
       
       - name: Upload Playwright Report
@@ -158,11 +231,13 @@
     steps:
       - uses: actions/checkout@v4
       
+      
       - name: Install pnpm
         uses: pnpm/action-setup@v4
         with:
           version: 9
           run_install: false
+      
       
       - name: Setup Node
         uses: actions/setup-node@v4
@@ -171,8 +246,8 @@
           cache: pnpm
           cache-dependency-path: pnpm-lock.yaml
       
+      
       - name: Install dependencies
-<<<<<<< HEAD
         run: pnpm install --no-frozen-lockfile
 
       # Force link Vercel project
@@ -180,26 +255,7 @@
         run: npx vercel link --token=${{ secrets.VERCEL_TOKEN }} --project ${{ secrets.VERCEL_PROJECT_ID }} --yes
 
 
-      # # Deploy to Vercel Production
-      # - name: Vercel Production Deploy
-      #   run: |
-      #     # Install Vercel CLI
-      #     npm i -g vercel@latest
-          
-      #     # Set up Vercel project configuration
-      #     mkdir -p .vercel
-      #     echo "{\"orgId\":\"${{ secrets.VERCEL_ORG_ID }}\",\"projectId\":\"${{ secrets.VERCEL_PROJECT_ID }}\"}" > .vercel/project.json
-          
-      #     # Deploy to production
-      #     vercel deploy --prod --token=${{ secrets.VERCEL_TOKEN }} --yes
-=======
-        run: pnpm install --frozen-lockfile
-      
-      # Build the project
-      - name: Build Project
-        run: pnpm build
-      
-      # Deploy to Vercel Production using CLI directly
+      # Deploy to Vercel Production
       - name: Vercel Production Deploy
         run: |
           # Install Vercel CLI
@@ -210,5 +266,4 @@
           echo "{\"orgId\":\"${{ secrets.VERCEL_ORG_ID }}\",\"projectId\":\"${{ secrets.VERCEL_PROJECT_ID }}\"}" > .vercel/project.json
           
           # Deploy to production
-          vercel deploy --prod --token=${{ secrets.VERCEL_TOKEN }} --yes
->>>>>>> 9df70047
+          vercel deploy --prod --token=${{ secrets.VERCEL_TOKEN }} --yes